--- conflicted
+++ resolved
@@ -1,59 +1,57 @@
-﻿namespace Nancy.Tests.Specifications
-{
-    using System.IO;
-    using System.Reflection;
-    using Nancy.Routing;
-
-    public abstract class RequestSpec
-    {
-        protected static INancyEngine engine;
-        protected static IRequest request;
-        protected static Response response;
-
-        protected RequestSpec()
-        {
-            var locator = 
-                new NancyModuleLocator(Assembly.GetExecutingAssembly());
-
-            engine = new NancyEngine(locator, new RouteResolver());
-        }
-
-        protected static IRequest ManufactureGETRequestForRoute(string route)
-        {
-            return new Request("GET", route);
-        }
-
-        protected static IRequest ManufacturePOSTRequestForRoute(string route)
-        {
-            return new Request("POST", route);
-        }
-
-        protected static IRequest ManufactureDELETERequestForRoute(string route)
-        {
-            return new Request("DELETE", route);
-        }
-
-        protected static IRequest ManufacturePUTRequestForRoute(string route)
-        {
-            return new Request("PUT", route);
-        }
-
-<<<<<<< HEAD
-		protected static IRequest ManufactureHEADRequestForRoute(string route)
-		{
-			return new Request("HEAD", route);
-		}
-=======
-        protected static string GetStringContentsFromResponse(Response response)
-        {
-            var memory = new MemoryStream();
-            response.Contents.Invoke(memory);
-            memory.Position = 0;
-            using (var reader = new StreamReader(memory))
-            {
-                return reader.ReadToEnd();
-            }
-        }
->>>>>>> bf81f169
-    }
+﻿namespace Nancy.Tests.Specifications
+{
+    using System.IO;
+    using System.Reflection;
+    using Nancy.Routing;
+
+    public abstract class RequestSpec
+    {
+        protected static INancyEngine engine;
+        protected static IRequest request;
+        protected static Response response;
+
+        protected RequestSpec()
+        {
+            var locator = 
+                new NancyModuleLocator(Assembly.GetExecutingAssembly());
+
+            engine = new NancyEngine(locator, new RouteResolver());
+        }
+
+        protected static IRequest ManufactureGETRequestForRoute(string route)
+        {
+            return new Request("GET", route);
+        }
+
+        protected static IRequest ManufacturePOSTRequestForRoute(string route)
+        {
+            return new Request("POST", route);
+        }
+
+        protected static IRequest ManufactureDELETERequestForRoute(string route)
+        {
+            return new Request("DELETE", route);
+        }
+
+        protected static IRequest ManufacturePUTRequestForRoute(string route)
+        {
+            return new Request("PUT", route);
+        }
+
+		protected static IRequest ManufactureHEADRequestForRoute(string route)
+		{
+			return new Request("HEAD", route);
+		}
+
+        protected static string GetStringContentsFromResponse(Response response)
+        {
+            var memory = new MemoryStream();
+            response.Contents.Invoke(memory);
+            memory.Position = 0;
+            using (var reader = new StreamReader(memory))
+            {
+                return reader.ReadToEnd();
+            }
+        }
+    }
 }