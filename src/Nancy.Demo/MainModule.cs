namespace Nancy.Demo
{
    using System;
    using System.Collections.Generic;
    using System.Dynamic;
    using Nancy.Demo.Models;
    using Nancy.Routing;

    public class MainModule : NancyModule
    {
        public MainModule(IRouteCacheProvider routeCacheProvider)
        {
            Get["/"] = x => {
                return View["routes.cshtml", routeCacheProvider.GetCache()];
            };

            Get["/style/{file}"] = x => {
                return Response.AsCss("Content/" + (string)x.file);
            };

            Get["/scripts/{file}"] = x => {
                return Response.AsJs("Content/" + (string)x.file);
            };

            Get["/filtered", r => true] = x => {
                return "This is a route with a filter that always returns true.";
            };

            Get["/filtered", r => false] = x => {
                return "This is also a route, but filtered out so should never be hit.";
            };

            Get[@"/(?<foo>\d{2,4})/{bar}"] = x => {
                return string.Format("foo: {0}<br/>bar: {1}", x.foo, x.bar);
            };

            Get["/test"] = x => {
                return "Test";
            };

            Get["/javascript"] = x => {
                return View["~/views/javascript.html"];
            };

            Get["/static"] = x => {
                return View["~/views/static.htm"];
            };

            Get["/razor"] = x => {
                var model = new RatPack { FirstName = "Frank" };
                return View["~/views/razor.cshtml", model];
            };
<<<<<<< HEAD
            Get["/razor-dynamic"] = x =>
            {
                dynamic model = new ExpandoObject();
                model.FirstName = "Frank";
                return View["~/views/razor.cshtml", model];
            };
=======
			Get["/razordynamic"] = x =>
			{
				dynamic model = new ExpandoObject();
				model.FirstName = "Frank";
				return View["~/views/razor.cshtml", model];
			};

>>>>>>> 4cbb3838
            Get["/embedded"] = x => {
                var model = new RatPack { FirstName = "Embedded" };
                return View["embedded", model];
            };

            Get["/embedded2"] = x => {
                var model = new RatPack { FirstName = "Embedded2" };
                return View["embedded.django", model];
            };

            Get["/viewmodelconvention"] = x => {
                return View[new SomeViewModel()];
            };

            Get["/ndjango"] = x => {
                var model = new RatPack { FirstName = "Michael" };
                return View["~/views/ndjango.django", model];
            };

            Get["/spark"] = x => {
                var model = new RatPack { FirstName = "Bright" };
                return View["~/views/spark.spark", model];
            };

            Get["/json"] = x => {
                var model = new RatPack { FirstName = "Andy" };
                return Response.AsJson(model);
            };

            Get["/xml"] = x => {
                var model = new RatPack { FirstName = "Andy" };
                return Response.AsXml(model);
            };

            Get["session"] = x =>
                {
                    var value = Session["moo"] ?? "";

                    var output = "Current session value is: " + value;

                    if (String.IsNullOrEmpty(value.ToString()))
                    {
                        Session["moo"] = "I've created a session!";
                    }

                    return output;
                };

            Get["sessionObject"] = x =>
            {
                var value = Session["baa"] ?? "null";

                var output = "Current session value is: " + value;

                if (value.ToString() == "null")
                {
                    Session["baa"] = new Payload(27, true, "some random string value");
                }

                return output;
            };
        }
    }
}
<|MERGE_RESOLUTION|>--- conflicted
+++ resolved
@@ -1,132 +1,123 @@
-namespace Nancy.Demo
-{
-    using System;
-    using System.Collections.Generic;
-    using System.Dynamic;
-    using Nancy.Demo.Models;
-    using Nancy.Routing;
-
-    public class MainModule : NancyModule
-    {
-        public MainModule(IRouteCacheProvider routeCacheProvider)
-        {
-            Get["/"] = x => {
-                return View["routes.cshtml", routeCacheProvider.GetCache()];
-            };
-
-            Get["/style/{file}"] = x => {
-                return Response.AsCss("Content/" + (string)x.file);
-            };
-
-            Get["/scripts/{file}"] = x => {
-                return Response.AsJs("Content/" + (string)x.file);
-            };
-
-            Get["/filtered", r => true] = x => {
-                return "This is a route with a filter that always returns true.";
-            };
-
-            Get["/filtered", r => false] = x => {
-                return "This is also a route, but filtered out so should never be hit.";
-            };
-
-            Get[@"/(?<foo>\d{2,4})/{bar}"] = x => {
-                return string.Format("foo: {0}<br/>bar: {1}", x.foo, x.bar);
-            };
-
-            Get["/test"] = x => {
-                return "Test";
-            };
-
-            Get["/javascript"] = x => {
-                return View["~/views/javascript.html"];
-            };
-
-            Get["/static"] = x => {
-                return View["~/views/static.htm"];
-            };
-
-            Get["/razor"] = x => {
-                var model = new RatPack { FirstName = "Frank" };
-                return View["~/views/razor.cshtml", model];
-            };
-<<<<<<< HEAD
-            Get["/razor-dynamic"] = x =>
-            {
-                dynamic model = new ExpandoObject();
-                model.FirstName = "Frank";
-                return View["~/views/razor.cshtml", model];
-            };
-=======
-			Get["/razordynamic"] = x =>
-			{
-				dynamic model = new ExpandoObject();
-				model.FirstName = "Frank";
-				return View["~/views/razor.cshtml", model];
-			};
-
->>>>>>> 4cbb3838
-            Get["/embedded"] = x => {
-                var model = new RatPack { FirstName = "Embedded" };
-                return View["embedded", model];
-            };
-
-            Get["/embedded2"] = x => {
-                var model = new RatPack { FirstName = "Embedded2" };
-                return View["embedded.django", model];
-            };
-
-            Get["/viewmodelconvention"] = x => {
-                return View[new SomeViewModel()];
-            };
-
-            Get["/ndjango"] = x => {
-                var model = new RatPack { FirstName = "Michael" };
-                return View["~/views/ndjango.django", model];
-            };
-
-            Get["/spark"] = x => {
-                var model = new RatPack { FirstName = "Bright" };
-                return View["~/views/spark.spark", model];
-            };
-
-            Get["/json"] = x => {
-                var model = new RatPack { FirstName = "Andy" };
-                return Response.AsJson(model);
-            };
-
-            Get["/xml"] = x => {
-                var model = new RatPack { FirstName = "Andy" };
-                return Response.AsXml(model);
-            };
-
-            Get["session"] = x =>
-                {
-                    var value = Session["moo"] ?? "";
-
-                    var output = "Current session value is: " + value;
-
-                    if (String.IsNullOrEmpty(value.ToString()))
-                    {
-                        Session["moo"] = "I've created a session!";
-                    }
-
-                    return output;
-                };
-
-            Get["sessionObject"] = x =>
-            {
-                var value = Session["baa"] ?? "null";
-
-                var output = "Current session value is: " + value;
-
-                if (value.ToString() == "null")
-                {
-                    Session["baa"] = new Payload(27, true, "some random string value");
-                }
-
-                return output;
-            };
-        }
-    }
-}
+namespace Nancy.Demo
+{
+    using System;
+    using System.Collections.Generic;
+    using System.Dynamic;
+    using Nancy.Demo.Models;
+    using Nancy.Routing;
+
+    public class MainModule : NancyModule
+    {
+        public MainModule(IRouteCacheProvider routeCacheProvider)
+        {
+            Get["/"] = x => {
+                return View["routes.cshtml", routeCacheProvider.GetCache()];
+            };
+
+            Get["/style/{file}"] = x => {
+                return Response.AsCss("Content/" + (string)x.file);
+            };
+
+            Get["/scripts/{file}"] = x => {
+                return Response.AsJs("Content/" + (string)x.file);
+            };
+
+            Get["/filtered", r => true] = x => {
+                return "This is a route with a filter that always returns true.";
+            };
+
+            Get["/filtered", r => false] = x => {
+                return "This is also a route, but filtered out so should never be hit.";
+            };
+
+            Get[@"/(?<foo>\d{2,4})/{bar}"] = x => {
+                return string.Format("foo: {0}<br/>bar: {1}", x.foo, x.bar);
+            };
+
+            Get["/test"] = x => {
+                return "Test";
+            };
+
+            Get["/javascript"] = x => {
+                return View["~/views/javascript.html"];
+            };
+
+            Get["/static"] = x => {
+                return View["~/views/static.htm"];
+            };
+
+            Get["/razor"] = x => {
+                var model = new RatPack { FirstName = "Frank" };
+                return View["~/views/razor.cshtml", model];
+            };
+
+            Get["/razor-dynamic"] = x =>
+            {
+                dynamic model = new ExpandoObject();
+                model.FirstName = "Frank";
+                return View["~/views/razor.cshtml", model];
+            };
+            Get["/embedded"] = x => {
+                var model = new RatPack { FirstName = "Embedded" };
+                return View["embedded", model];
+            };
+
+            Get["/embedded2"] = x => {
+                var model = new RatPack { FirstName = "Embedded2" };
+                return View["embedded.django", model];
+            };
+
+            Get["/viewmodelconvention"] = x => {
+                return View[new SomeViewModel()];
+            };
+
+            Get["/ndjango"] = x => {
+                var model = new RatPack { FirstName = "Michael" };
+                return View["~/views/ndjango.django", model];
+            };
+
+            Get["/spark"] = x => {
+                var model = new RatPack { FirstName = "Bright" };
+                return View["~/views/spark.spark", model];
+            };
+
+            Get["/json"] = x => {
+                var model = new RatPack { FirstName = "Andy" };
+                return Response.AsJson(model);
+            };
+
+            Get["/xml"] = x => {
+                var model = new RatPack { FirstName = "Andy" };
+                return Response.AsXml(model);
+            };
+
+            Get["session"] = x =>
+                {
+                    var value = Session["moo"] ?? "";
+
+                    var output = "Current session value is: " + value;
+
+                    if (String.IsNullOrEmpty(value.ToString()))
+                    {
+                        Session["moo"] = "I've created a session!";
+                    }
+
+                    return output;
+                };
+
+            Get["sessionObject"] = x =>
+            {
+                var value = Session["baa"] ?? "null";
+
+                var output = "Current session value is: " + value;
+
+                if (value.ToString() == "null")
+                {
+                    Session["baa"] = new Payload(27, true, "some random string value");
+                }
+
+                return output;
+            };
+        }
+    }
+}