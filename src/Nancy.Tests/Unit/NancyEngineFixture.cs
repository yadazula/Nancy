--- conflicted
+++ resolved
@@ -1,433 +1,433 @@
-namespace Nancy.Tests.Unit
-{
-    using System;
-    using System.Collections.Generic;
-    using System.Linq;
-    using FakeItEasy;
-
-    using Nancy.ErrorHandling;
-    using Nancy.Extensions;
-    using Nancy.Routing;
-    using Nancy.Tests.Fakes;
-    using Xunit;
-    using ResolveResult = System.Tuple<Nancy.Routing.Route, DynamicDictionary, System.Func<NancyContext, Response>, System.Action<NancyContext>>;
-
-    public class NancyEngineFixture
-    {
-        private readonly INancyEngine engine;
-        private readonly IRouteResolver resolver;
-        private readonly FakeRoute route;
-        private readonly NancyContext context;
-        private readonly INancyContextFactory contextFactory;
-        private readonly Response response;
-        private readonly IErrorHandler errorHandler;
-
-        public NancyEngineFixture()
-        {
-            this.resolver = A.Fake<IRouteResolver>();
-            this.response = new Response();
-            this.route = new FakeRoute(response);
-            this.context = new NancyContext();
-            this.errorHandler = A.Fake<IErrorHandler>();
-
-            A.CallTo(() => errorHandler.HandlesStatusCode(A<HttpStatusCode>.Ignored)).Returns(false);
-
-            contextFactory = A.Fake<INancyContextFactory>();
-            A.CallTo(() => contextFactory.Create()).Returns(context);
-
-            A.CallTo(() => resolver.Resolve(A<NancyContext>.Ignored, A<IRouteCache>.Ignored)).Returns(new ResolveResult(route, DynamicDictionary.Empty, null, null));
-
-            this.engine = new NancyEngine(resolver, A.Fake<IRouteCache>(), contextFactory, this.errorHandler);
-        }
-
-        [Fact]
-        public void Should_throw_argumentnullexception_when_created_with_null_resolver()
-        {
-            // Given, When
-            var exception =
-                Record.Exception(() => new NancyEngine(null, A.Fake<IRouteCache>(), A.Fake<INancyContextFactory>(), this.errorHandler));
-
-            // Then
-            exception.ShouldBeOfType<ArgumentNullException>();
-        }
-
-        [Fact]
-        public void Should_throw_argumentnullexception_when_created_with_null_routecache()
-        {
-            // Given, When
-            var exception =
-                Record.Exception(() => new NancyEngine(A.Fake<IRouteResolver>(), null, A.Fake<INancyContextFactory>(), this.errorHandler));
-
-            // Then
-            exception.ShouldBeOfType<ArgumentNullException>();
-        }
-
-        [Fact]
-        public void Should_throw_argumentnullexception_when_created_with_null_context_factory()
-        {
-            // Given, When
-            var exception =
-                Record.Exception(() => new NancyEngine(A.Fake<IRouteResolver>(), A.Fake<IRouteCache>(), null, this.errorHandler));
-
-            // Then
-            exception.ShouldBeOfType<ArgumentNullException>();
-        }
-
-        [Fact]
-        public void Should_throw_argumentnullexception_when_created_with_null_error_handler()
-        {
-            // Given, When
-            var exception =
-                Record.Exception(() => new NancyEngine(A.Fake<IRouteResolver>(), A.Fake<IRouteCache>(), A.Fake<INancyContextFactory>(), null));
-
-            // Then
-            exception.ShouldBeOfType<ArgumentNullException>();
-        }
-
-        [Fact]
-        public void Should_invoke_resolved_route()
-        {
-            // Given
-            var request = new Request("GET", "/", "http");
-
-            // When
-            this.engine.HandleRequest(request);
-
-            // Then
-            this.route.ActionWasInvoked.ShouldBeTrue();
-        }
-
-        [Fact]
-        public void HandleRequest_Should_Throw_ArgumentNullException_When_Given_A_Null_Request()
-        {
-            var exception = Record.Exception(() => engine.HandleRequest(null));
-
-            // Then
-            exception.ShouldBeOfType<ArgumentNullException>();
-        }
-
-        [Fact]
-        public void HandleRequest_should_get_context_from_context_factory()
-        {
-            var request = new Request("GET", "/", "http");
-
-            this.engine.HandleRequest(request);
-
-            A.CallTo(() => this.contextFactory.Create()).MustHaveHappened(Repeated.Exactly.Once);
-        }
-
-        [Fact]
-        public void HandleRequest_should_set_correct_response_on_returned_context()
-        {
-            var request = new Request("GET", "/", "http");
-
-            var result = this.engine.HandleRequest(request);
-
-            result.Response.ShouldBeSameAs(this.response);
-        }
-
-        [Fact]
-        public void Should_add_nancy_version_number_header_on_returned_response()
-        {
-            // Given
-            var request = new Request("GET", "/", "http");
-
-            // When
-            var result = this.engine.HandleRequest(request);
-
-            // Then
-            result.Response.Headers.ContainsKey("Nancy-Version").ShouldBeTrue();
-        }
-
-        [Fact]
-        public void Should_not_throw_exception_when_setting_nancy_version_header_and_it_already_existed()
-        {
-            // Given
-            var cachedResponse = new Response();
-            cachedResponse.Headers.Add("Nancy-Version", "1.2.3.4");
-            Func<NancyContext, Response> preRequestHook = (ctx) => cachedResponse;
-
-            var prePostResolver = A.Fake<IRouteResolver>();
-            A.CallTo(() => prePostResolver.Resolve(A<NancyContext>.Ignored, A<IRouteCache>.Ignored)).Returns(new ResolveResult(route, DynamicDictionary.Empty, preRequestHook, null));
-
-            var localEngine = new NancyEngine(prePostResolver, A.Fake<IRouteCache>(), contextFactory, this.errorHandler);
-            var request = new Request("GET", "/", "http");
-
-            // When
-            var exception = Record.Exception(() => localEngine.HandleRequest(request));
-
-            // Then
-            exception.ShouldBeNull();
-        }
-
-        [Fact]
-        public void Should_set_nancy_version_number_on_returned_response()
-        {
-            // Given
-            var request = new Request("GET", "/", "http");
-            var nancyVersion = typeof(INancyEngine).Assembly.GetName().Version;
-
-            // When
-            var result = this.engine.HandleRequest(request);
-
-            // Then
-            result.Response.Headers["Nancy-Version"].ShouldEqual(nancyVersion.ToString());
-        }
-
-        [Fact]
-        public void HandleRequest_Null_PreRequest_Should_Not_Throw()
-        {
-            engine.PreRequestHook = null;
-
-            var request = new Request("GET", "/", "http");
-
-            this.engine.HandleRequest(request);
-        }
-
-        [Fact]
-        public void HandleRequest_Null_PostRequest_Should_Not_Throw()
-        {
-            engine.PostRequestHook = null;
-
-            var request = new Request("GET", "/", "http");
-
-            this.engine.HandleRequest(request);
-        }
-
-        [Fact]
-        public void HandleRequest_NonNull_PreRequest_Should_Call_PreRequest_With_Request_In_Context()
-        {
-            Request passedReqest = null;
-            engine.PreRequestHook = (ctx) =>
-            {
-                passedReqest = ctx.Request;
-                return null;
-            };
-            var request = new Request("GET", "/", "http");
-
-            this.engine.HandleRequest(request);
-
-            passedReqest.ShouldBeSameAs(request);
-        }
-
-        [Fact]
-        public void HandleRequest_PreRequest_Returns_NonNull_Response_Should_Return_That_Response()
-        {
-            var response = A.Fake<Response>();
-            engine.PreRequestHook = req => response;
-            var request = new Request("GET", "/", "http");
-
-            var result = this.engine.HandleRequest(request);
-
-            result.Response.ShouldBeSameAs(response);
-        }
-
-        [Fact]
-        public void HandleRequest_should_allow_post_request_hook_to_modify_context_items()
-        {
-            engine.PostRequestHook = ctx => ctx.Items.Add("PostReqTest", new object());
-            var request = new Request("GET", "/", "http");
-
-            var result = this.engine.HandleRequest(request);
-
-            result.Items.ContainsKey("PostReqTest").ShouldBeTrue();
-        }
-
-        [Fact]
-        public void HandleRequest_should_allow_post_request_hook_to_replace_response()
-        {
-            var newResponse = new Response();
-            engine.PreRequestHook = ctx => ctx.Response = newResponse;
-            var request = new Request("GET", "/", "http");
-
-            var result = this.engine.HandleRequest(request);
-
-            result.Response.ShouldBeSameAs(newResponse);
-        }
-
-        [Fact]
-        public void HandleRequest_should_call_route_prereq_then_invoke_route_then_call_route_postreq()
-        {
-            // Given
-            var executionOrder = new List<String>();
-            Func<NancyContext, Response> preHook = (ctx) => { executionOrder.Add("Prehook"); return null; };
-            Action<NancyContext> postHook = (ctx) => { executionOrder.Add("Posthook"); };
-            
-            this.route.Action = (d) => { executionOrder.Add("RouteInvoke"); return null; };
-            var prePostResolver = A.Fake<IRouteResolver>();
-            A.CallTo(() => prePostResolver.Resolve(A<NancyContext>.Ignored, A<IRouteCache>.Ignored)).Returns(new ResolveResult(route, DynamicDictionary.Empty, preHook, postHook));
-
-            var localEngine = new NancyEngine(prePostResolver, A.Fake<IRouteCache>(), contextFactory, this.errorHandler);
-            var request = new Request("GET", "/", "http");
-
-            // When
-            localEngine.HandleRequest(request);
-
-            // Then
-            executionOrder.Count().ShouldEqual(3);
-            executionOrder.SequenceEqual(new[] { "Prehook", "RouteInvoke", "Posthook" }).ShouldBeTrue();
-        }
-
-        [Fact]
-        public void HandleRequest_should_not_invoke_route_if_route_prereq_returns_response()
-        {
-            var executionOrder = new List<String>();
-            Func<NancyContext, Response> preHook = (ctx) => { executionOrder.Add("Prehook"); return new Response(); };
-            Action<NancyContext> postHook = (ctx) => { executionOrder.Add("Posthook"); };
-            this.route.Action = (d) => { executionOrder.Add("RouteInvoke"); return null; };
-            var prePostResolver = A.Fake<IRouteResolver>();
-            A.CallTo(() => prePostResolver.Resolve(A<NancyContext>.Ignored, A<IRouteCache>.Ignored)).Returns(new ResolveResult(route, DynamicDictionary.Empty, preHook, postHook));
-            var localEngine = new NancyEngine(prePostResolver, A.Fake<IRouteCache>(), contextFactory, this.errorHandler);
-            var request = new Request("GET", "/", "http");
-
-            localEngine.HandleRequest(request);
-
-            executionOrder.Contains("RouteInvoke").ShouldBeFalse();
-        }
-
-        [Fact]
-        public void HandleRequest_should_return_response_from_route_prereq_if_one_returned()
-        {
-            var preResponse = new Response();
-            Func<NancyContext, Response> preHook = (ctx) => preResponse;
-            var prePostResolver = A.Fake<IRouteResolver>();
-            A.CallTo(() => prePostResolver.Resolve(A<NancyContext>.Ignored, A<IRouteCache>.Ignored)).Returns(new ResolveResult(route, DynamicDictionary.Empty, preHook, null));
-            var localEngine = new NancyEngine(prePostResolver, A.Fake<IRouteCache>(), contextFactory, this.errorHandler);
-            var request = new Request("GET", "/", "http");
-
-            var result = localEngine.HandleRequest(request);
-
-            result.Response.ShouldBeSameAs(preResponse);
-        }
-
-        [Fact]
-        public void HandleRequest_should_allow_route_postreq_to_change_response()
-        {
-            var postResponse = new Response();
-            Action<NancyContext> postHook = (ctx) => ctx.Response = postResponse;
-            var prePostResolver = A.Fake<IRouteResolver>();
-            A.CallTo(() => prePostResolver.Resolve(A<NancyContext>.Ignored, A<IRouteCache>.Ignored)).Returns(new ResolveResult(route, DynamicDictionary.Empty, null, postHook));
-            var localEngine = new NancyEngine(prePostResolver, A.Fake<IRouteCache>(), contextFactory, this.errorHandler);
-            var request = new Request("GET", "/", "http");
-
-            var result = localEngine.HandleRequest(request);
-
-            result.Response.ShouldBeSameAs(postResponse);
-        }
-
-        [Fact]
-        public void HandleRequest_should_allow_route_postreq_to_add_items_to_context()
-        {
-            Action<NancyContext> postHook = (ctx) => ctx.Items.Add("RoutePostReq", new object());
-            var prePostResolver = A.Fake<IRouteResolver>();
-            A.CallTo(() => prePostResolver.Resolve(A<NancyContext>.Ignored, A<IRouteCache>.Ignored)).Returns(new ResolveResult(route, DynamicDictionary.Empty, null, postHook));
-            var localEngine = new NancyEngine(prePostResolver, A.Fake<IRouteCache>(), contextFactory, this.errorHandler);
-            var request = new Request("GET", "/", "http");
-
-            var result = localEngine.HandleRequest(request);
-
-            result.Items.ContainsKey("RoutePostReq").ShouldBeTrue();
-        }
-
-        [Fact]
-        public void HandleRequest_prereq_returns_response_should_still_run_postreq()
-        {
-            var response = A.Fake<Response>();
-            var postReqCalled = false;
-            engine.PreRequestHook = req => response;
-            engine.PostRequestHook = req => postReqCalled = true;
-            var request = new Request("GET", "/", "http");
-
-            this.engine.HandleRequest(request);
-
-            postReqCalled.ShouldBeTrue();
-        }
-
-        [Fact]
-        public void HandleRequest_route_prereq_returns_response_should_still_run_route_postreq_and_postreq()
-        {
-            var executionOrder = new List<String>();
-            Action<NancyContext> postHook = (ctx) => { executionOrder.Add("Posthook"); };
-            Func<NancyContext, Response> routePreHook = (ctx) => { executionOrder.Add("Routeprehook"); return new Response(); };
-            Action<NancyContext> routePostHook = (ctx) => { executionOrder.Add("Routeposthook"); };
-            this.route.Action = (d) => { executionOrder.Add("RouteInvoke"); return null; };
-            var prePostResolver = A.Fake<IRouteResolver>();
-            A.CallTo(() => prePostResolver.Resolve(A<NancyContext>.Ignored, A<IRouteCache>.Ignored)).Returns(new ResolveResult(route, DynamicDictionary.Empty, routePreHook, routePostHook));
-            var localEngine = new NancyEngine(prePostResolver, A.Fake<IRouteCache>(), contextFactory, this.errorHandler);
-            localEngine.PostRequestHook = postHook;
-            var request = new Request("GET", "/", "http");
-
-            localEngine.HandleRequest(request);
-
-            executionOrder.Count().ShouldEqual(3);
-            executionOrder.SequenceEqual(new[] { "Routeprehook", "Routeposthook", "Posthook" }).ShouldBeTrue();
-        }
-
-        [Fact]
-<<<<<<< HEAD
-        public void Should_ask_error_handler_if_it_can_handle_status_code()
-        {
-            var request = new Request("GET", "/", "http");
-
-            this.engine.HandleRequest(request);
-
-            A.CallTo(() => this.errorHandler.HandlesStatusCode(A<HttpStatusCode>.Ignored)).MustHaveHappened(Repeated.Exactly.Once);
-        }
-
-        [Fact]
-        public void Should_not_invoke_error_handler_if_not_supported_status_code()
-        {
-            var request = new Request("GET", "/", "http");
-
-            this.engine.HandleRequest(request);
-
-            A.CallTo(() => this.errorHandler.Handle(A<HttpStatusCode>.Ignored, A<NancyContext>.Ignored)).MustNotHaveHappened();
-        }
-
-        [Fact]
-        public void Should_invoke_error_handler_if_supported_status_code()
-        {
-            var request = new Request("GET", "/", "http");
-            A.CallTo(() => this.errorHandler.HandlesStatusCode(A<HttpStatusCode>.Ignored)).Returns(true);
-
-            this.engine.HandleRequest(request);
-
-            A.CallTo(() => this.errorHandler.Handle(A<HttpStatusCode>.Ignored, A<NancyContext>.Ignored)).MustHaveHappened(Repeated.Exactly.Once);
-        }
-
-        [Fact]
-        public void Should_set_status_code_to_500_if_route_throws()
-        {
-            var errorRoute = new Route("GET", "/", null, x => { throw new NotImplementedException(); });
-            A.CallTo(() => resolver.Resolve(A<NancyContext>.Ignored, A<IRouteCache>.Ignored)).Returns(new ResolveResult(errorRoute, DynamicDictionary.Empty, null, null));
-            var request = new Request("GET", "/", "http");
-
-            var result = this.engine.HandleRequest(request);
-
-            result.Response.StatusCode.ShouldEqual(HttpStatusCode.InternalServerError);
-        }
-
-        [Fact]
-        public void Should_store_exception_details_if_route_throws()
-        {
-            var errorRoute = new Route("GET", "/", null, x => { throw new NotImplementedException(); });
-            A.CallTo(() => resolver.Resolve(A<NancyContext>.Ignored, A<IRouteCache>.Ignored)).Returns(new ResolveResult(errorRoute, DynamicDictionary.Empty, null, null));
-            var request = new Request("GET", "/", "http");
-
-            var result = this.engine.HandleRequest(request);
-
-            result.GetExceptionDetails().ShouldContain("NotImplementedException");
-=======
-        public void Should_set_the_route_parameters_to_the_nancy_context_before_calling_the_module_before()
-        {
-            dynamic parameters = new DynamicDictionary();
-            parameters.Foo = "Bar";
-            Func<NancyContext, Response> moduleBefore = (ctx) =>  { Assert.Equal(this.context.Parameters, parameters); return null; };
-            A.CallTo(() => resolver.Resolve(A<NancyContext>.Ignored, A<IRouteCache>.Ignored)).Returns(new ResolveResult(route, parameters, moduleBefore, null));
-            var request = new Request("GET", "/", "http");
-            engine.HandleRequest(request);
-            Assert.Equal(this.context.Parameters, parameters);
->>>>>>> 1743f053
-        }
-    }
-}
+namespace Nancy.Tests.Unit
+{
+    using System;
+    using System.Collections.Generic;
+    using System.Linq;
+    using FakeItEasy;
+
+    using Nancy.ErrorHandling;
+    using Nancy.Extensions;
+    using Nancy.Routing;
+    using Nancy.Tests.Fakes;
+    using Xunit;
+    using ResolveResult = System.Tuple<Nancy.Routing.Route, DynamicDictionary, System.Func<NancyContext, Response>, System.Action<NancyContext>>;
+
+    public class NancyEngineFixture
+    {
+        private readonly INancyEngine engine;
+        private readonly IRouteResolver resolver;
+        private readonly FakeRoute route;
+        private readonly NancyContext context;
+        private readonly INancyContextFactory contextFactory;
+        private readonly Response response;
+        private readonly IErrorHandler errorHandler;
+
+        public NancyEngineFixture()
+        {
+            this.resolver = A.Fake<IRouteResolver>();
+            this.response = new Response();
+            this.route = new FakeRoute(response);
+            this.context = new NancyContext();
+            this.errorHandler = A.Fake<IErrorHandler>();
+
+            A.CallTo(() => errorHandler.HandlesStatusCode(A<HttpStatusCode>.Ignored)).Returns(false);
+
+            contextFactory = A.Fake<INancyContextFactory>();
+            A.CallTo(() => contextFactory.Create()).Returns(context);
+
+            A.CallTo(() => resolver.Resolve(A<NancyContext>.Ignored, A<IRouteCache>.Ignored)).Returns(new ResolveResult(route, DynamicDictionary.Empty, null, null));
+
+            this.engine = new NancyEngine(resolver, A.Fake<IRouteCache>(), contextFactory, this.errorHandler);
+        }
+
+        [Fact]
+        public void Should_throw_argumentnullexception_when_created_with_null_resolver()
+        {
+            // Given, When
+            var exception =
+                Record.Exception(() => new NancyEngine(null, A.Fake<IRouteCache>(), A.Fake<INancyContextFactory>(), this.errorHandler));
+
+            // Then
+            exception.ShouldBeOfType<ArgumentNullException>();
+        }
+
+        [Fact]
+        public void Should_throw_argumentnullexception_when_created_with_null_routecache()
+        {
+            // Given, When
+            var exception =
+                Record.Exception(() => new NancyEngine(A.Fake<IRouteResolver>(), null, A.Fake<INancyContextFactory>(), this.errorHandler));
+
+            // Then
+            exception.ShouldBeOfType<ArgumentNullException>();
+        }
+
+        [Fact]
+        public void Should_throw_argumentnullexception_when_created_with_null_context_factory()
+        {
+            // Given, When
+            var exception =
+                Record.Exception(() => new NancyEngine(A.Fake<IRouteResolver>(), A.Fake<IRouteCache>(), null, this.errorHandler));
+
+            // Then
+            exception.ShouldBeOfType<ArgumentNullException>();
+        }
+
+        [Fact]
+        public void Should_throw_argumentnullexception_when_created_with_null_error_handler()
+        {
+            // Given, When
+            var exception =
+                Record.Exception(() => new NancyEngine(A.Fake<IRouteResolver>(), A.Fake<IRouteCache>(), A.Fake<INancyContextFactory>(), null));
+
+            // Then
+            exception.ShouldBeOfType<ArgumentNullException>();
+        }
+
+        [Fact]
+        public void Should_invoke_resolved_route()
+        {
+            // Given
+            var request = new Request("GET", "/", "http");
+
+            // When
+            this.engine.HandleRequest(request);
+
+            // Then
+            this.route.ActionWasInvoked.ShouldBeTrue();
+        }
+
+        [Fact]
+        public void HandleRequest_Should_Throw_ArgumentNullException_When_Given_A_Null_Request()
+        {
+            var exception = Record.Exception(() => engine.HandleRequest(null));
+
+            // Then
+            exception.ShouldBeOfType<ArgumentNullException>();
+        }
+
+        [Fact]
+        public void HandleRequest_should_get_context_from_context_factory()
+        {
+            var request = new Request("GET", "/", "http");
+
+            this.engine.HandleRequest(request);
+
+            A.CallTo(() => this.contextFactory.Create()).MustHaveHappened(Repeated.Exactly.Once);
+        }
+
+        [Fact]
+        public void HandleRequest_should_set_correct_response_on_returned_context()
+        {
+            var request = new Request("GET", "/", "http");
+
+            var result = this.engine.HandleRequest(request);
+
+            result.Response.ShouldBeSameAs(this.response);
+        }
+
+        [Fact]
+        public void Should_add_nancy_version_number_header_on_returned_response()
+        {
+            // Given
+            var request = new Request("GET", "/", "http");
+
+            // When
+            var result = this.engine.HandleRequest(request);
+
+            // Then
+            result.Response.Headers.ContainsKey("Nancy-Version").ShouldBeTrue();
+        }
+
+        [Fact]
+        public void Should_not_throw_exception_when_setting_nancy_version_header_and_it_already_existed()
+        {
+            // Given
+            var cachedResponse = new Response();
+            cachedResponse.Headers.Add("Nancy-Version", "1.2.3.4");
+            Func<NancyContext, Response> preRequestHook = (ctx) => cachedResponse;
+
+            var prePostResolver = A.Fake<IRouteResolver>();
+            A.CallTo(() => prePostResolver.Resolve(A<NancyContext>.Ignored, A<IRouteCache>.Ignored)).Returns(new ResolveResult(route, DynamicDictionary.Empty, preRequestHook, null));
+
+            var localEngine = new NancyEngine(prePostResolver, A.Fake<IRouteCache>(), contextFactory, this.errorHandler);
+            var request = new Request("GET", "/", "http");
+
+            // When
+            var exception = Record.Exception(() => localEngine.HandleRequest(request));
+
+            // Then
+            exception.ShouldBeNull();
+        }
+
+        [Fact]
+        public void Should_set_nancy_version_number_on_returned_response()
+        {
+            // Given
+            var request = new Request("GET", "/", "http");
+            var nancyVersion = typeof(INancyEngine).Assembly.GetName().Version;
+
+            // When
+            var result = this.engine.HandleRequest(request);
+
+            // Then
+            result.Response.Headers["Nancy-Version"].ShouldEqual(nancyVersion.ToString());
+        }
+
+        [Fact]
+        public void HandleRequest_Null_PreRequest_Should_Not_Throw()
+        {
+            engine.PreRequestHook = null;
+
+            var request = new Request("GET", "/", "http");
+
+            this.engine.HandleRequest(request);
+        }
+
+        [Fact]
+        public void HandleRequest_Null_PostRequest_Should_Not_Throw()
+        {
+            engine.PostRequestHook = null;
+
+            var request = new Request("GET", "/", "http");
+
+            this.engine.HandleRequest(request);
+        }
+
+        [Fact]
+        public void HandleRequest_NonNull_PreRequest_Should_Call_PreRequest_With_Request_In_Context()
+        {
+            Request passedReqest = null;
+            engine.PreRequestHook = (ctx) =>
+            {
+                passedReqest = ctx.Request;
+                return null;
+            };
+            var request = new Request("GET", "/", "http");
+
+            this.engine.HandleRequest(request);
+
+            passedReqest.ShouldBeSameAs(request);
+        }
+
+        [Fact]
+        public void HandleRequest_PreRequest_Returns_NonNull_Response_Should_Return_That_Response()
+        {
+            var response = A.Fake<Response>();
+            engine.PreRequestHook = req => response;
+            var request = new Request("GET", "/", "http");
+
+            var result = this.engine.HandleRequest(request);
+
+            result.Response.ShouldBeSameAs(response);
+        }
+
+        [Fact]
+        public void HandleRequest_should_allow_post_request_hook_to_modify_context_items()
+        {
+            engine.PostRequestHook = ctx => ctx.Items.Add("PostReqTest", new object());
+            var request = new Request("GET", "/", "http");
+
+            var result = this.engine.HandleRequest(request);
+
+            result.Items.ContainsKey("PostReqTest").ShouldBeTrue();
+        }
+
+        [Fact]
+        public void HandleRequest_should_allow_post_request_hook_to_replace_response()
+        {
+            var newResponse = new Response();
+            engine.PreRequestHook = ctx => ctx.Response = newResponse;
+            var request = new Request("GET", "/", "http");
+
+            var result = this.engine.HandleRequest(request);
+
+            result.Response.ShouldBeSameAs(newResponse);
+        }
+
+        [Fact]
+        public void HandleRequest_should_call_route_prereq_then_invoke_route_then_call_route_postreq()
+        {
+            // Given
+            var executionOrder = new List<String>();
+            Func<NancyContext, Response> preHook = (ctx) => { executionOrder.Add("Prehook"); return null; };
+            Action<NancyContext> postHook = (ctx) => { executionOrder.Add("Posthook"); };
+            
+            this.route.Action = (d) => { executionOrder.Add("RouteInvoke"); return null; };
+            var prePostResolver = A.Fake<IRouteResolver>();
+            A.CallTo(() => prePostResolver.Resolve(A<NancyContext>.Ignored, A<IRouteCache>.Ignored)).Returns(new ResolveResult(route, DynamicDictionary.Empty, preHook, postHook));
+
+            var localEngine = new NancyEngine(prePostResolver, A.Fake<IRouteCache>(), contextFactory, this.errorHandler);
+            var request = new Request("GET", "/", "http");
+
+            // When
+            localEngine.HandleRequest(request);
+
+            // Then
+            executionOrder.Count().ShouldEqual(3);
+            executionOrder.SequenceEqual(new[] { "Prehook", "RouteInvoke", "Posthook" }).ShouldBeTrue();
+        }
+
+        [Fact]
+        public void HandleRequest_should_not_invoke_route_if_route_prereq_returns_response()
+        {
+            var executionOrder = new List<String>();
+            Func<NancyContext, Response> preHook = (ctx) => { executionOrder.Add("Prehook"); return new Response(); };
+            Action<NancyContext> postHook = (ctx) => { executionOrder.Add("Posthook"); };
+            this.route.Action = (d) => { executionOrder.Add("RouteInvoke"); return null; };
+            var prePostResolver = A.Fake<IRouteResolver>();
+            A.CallTo(() => prePostResolver.Resolve(A<NancyContext>.Ignored, A<IRouteCache>.Ignored)).Returns(new ResolveResult(route, DynamicDictionary.Empty, preHook, postHook));
+            var localEngine = new NancyEngine(prePostResolver, A.Fake<IRouteCache>(), contextFactory, this.errorHandler);
+            var request = new Request("GET", "/", "http");
+
+            localEngine.HandleRequest(request);
+
+            executionOrder.Contains("RouteInvoke").ShouldBeFalse();
+        }
+
+        [Fact]
+        public void HandleRequest_should_return_response_from_route_prereq_if_one_returned()
+        {
+            var preResponse = new Response();
+            Func<NancyContext, Response> preHook = (ctx) => preResponse;
+            var prePostResolver = A.Fake<IRouteResolver>();
+            A.CallTo(() => prePostResolver.Resolve(A<NancyContext>.Ignored, A<IRouteCache>.Ignored)).Returns(new ResolveResult(route, DynamicDictionary.Empty, preHook, null));
+            var localEngine = new NancyEngine(prePostResolver, A.Fake<IRouteCache>(), contextFactory, this.errorHandler);
+            var request = new Request("GET", "/", "http");
+
+            var result = localEngine.HandleRequest(request);
+
+            result.Response.ShouldBeSameAs(preResponse);
+        }
+
+        [Fact]
+        public void HandleRequest_should_allow_route_postreq_to_change_response()
+        {
+            var postResponse = new Response();
+            Action<NancyContext> postHook = (ctx) => ctx.Response = postResponse;
+            var prePostResolver = A.Fake<IRouteResolver>();
+            A.CallTo(() => prePostResolver.Resolve(A<NancyContext>.Ignored, A<IRouteCache>.Ignored)).Returns(new ResolveResult(route, DynamicDictionary.Empty, null, postHook));
+            var localEngine = new NancyEngine(prePostResolver, A.Fake<IRouteCache>(), contextFactory, this.errorHandler);
+            var request = new Request("GET", "/", "http");
+
+            var result = localEngine.HandleRequest(request);
+
+            result.Response.ShouldBeSameAs(postResponse);
+        }
+
+        [Fact]
+        public void HandleRequest_should_allow_route_postreq_to_add_items_to_context()
+        {
+            Action<NancyContext> postHook = (ctx) => ctx.Items.Add("RoutePostReq", new object());
+            var prePostResolver = A.Fake<IRouteResolver>();
+            A.CallTo(() => prePostResolver.Resolve(A<NancyContext>.Ignored, A<IRouteCache>.Ignored)).Returns(new ResolveResult(route, DynamicDictionary.Empty, null, postHook));
+            var localEngine = new NancyEngine(prePostResolver, A.Fake<IRouteCache>(), contextFactory, this.errorHandler);
+            var request = new Request("GET", "/", "http");
+
+            var result = localEngine.HandleRequest(request);
+
+            result.Items.ContainsKey("RoutePostReq").ShouldBeTrue();
+        }
+
+        [Fact]
+        public void HandleRequest_prereq_returns_response_should_still_run_postreq()
+        {
+            var response = A.Fake<Response>();
+            var postReqCalled = false;
+            engine.PreRequestHook = req => response;
+            engine.PostRequestHook = req => postReqCalled = true;
+            var request = new Request("GET", "/", "http");
+
+            this.engine.HandleRequest(request);
+
+            postReqCalled.ShouldBeTrue();
+        }
+
+        [Fact]
+        public void HandleRequest_route_prereq_returns_response_should_still_run_route_postreq_and_postreq()
+        {
+            var executionOrder = new List<String>();
+            Action<NancyContext> postHook = (ctx) => { executionOrder.Add("Posthook"); };
+            Func<NancyContext, Response> routePreHook = (ctx) => { executionOrder.Add("Routeprehook"); return new Response(); };
+            Action<NancyContext> routePostHook = (ctx) => { executionOrder.Add("Routeposthook"); };
+            this.route.Action = (d) => { executionOrder.Add("RouteInvoke"); return null; };
+            var prePostResolver = A.Fake<IRouteResolver>();
+            A.CallTo(() => prePostResolver.Resolve(A<NancyContext>.Ignored, A<IRouteCache>.Ignored)).Returns(new ResolveResult(route, DynamicDictionary.Empty, routePreHook, routePostHook));
+            var localEngine = new NancyEngine(prePostResolver, A.Fake<IRouteCache>(), contextFactory, this.errorHandler);
+            localEngine.PostRequestHook = postHook;
+            var request = new Request("GET", "/", "http");
+
+            localEngine.HandleRequest(request);
+
+            executionOrder.Count().ShouldEqual(3);
+            executionOrder.SequenceEqual(new[] { "Routeprehook", "Routeposthook", "Posthook" }).ShouldBeTrue();
+        }
+
+        [Fact]
+        public void Should_ask_error_handler_if_it_can_handle_status_code()
+        {
+            var request = new Request("GET", "/", "http");
+
+            this.engine.HandleRequest(request);
+
+            A.CallTo(() => this.errorHandler.HandlesStatusCode(A<HttpStatusCode>.Ignored)).MustHaveHappened(Repeated.Exactly.Once);
+        }
+
+        [Fact]
+        public void Should_not_invoke_error_handler_if_not_supported_status_code()
+        {
+            var request = new Request("GET", "/", "http");
+
+            this.engine.HandleRequest(request);
+
+            A.CallTo(() => this.errorHandler.Handle(A<HttpStatusCode>.Ignored, A<NancyContext>.Ignored)).MustNotHaveHappened();
+        }
+
+        [Fact]
+        public void Should_invoke_error_handler_if_supported_status_code()
+        {
+            var request = new Request("GET", "/", "http");
+            A.CallTo(() => this.errorHandler.HandlesStatusCode(A<HttpStatusCode>.Ignored)).Returns(true);
+
+            this.engine.HandleRequest(request);
+
+            A.CallTo(() => this.errorHandler.Handle(A<HttpStatusCode>.Ignored, A<NancyContext>.Ignored)).MustHaveHappened(Repeated.Exactly.Once);
+        }
+
+        [Fact]
+        public void Should_set_status_code_to_500_if_route_throws()
+        {
+            var errorRoute = new Route("GET", "/", null, x => { throw new NotImplementedException(); });
+            A.CallTo(() => resolver.Resolve(A<NancyContext>.Ignored, A<IRouteCache>.Ignored)).Returns(new ResolveResult(errorRoute, DynamicDictionary.Empty, null, null));
+            var request = new Request("GET", "/", "http");
+
+            var result = this.engine.HandleRequest(request);
+
+            result.Response.StatusCode.ShouldEqual(HttpStatusCode.InternalServerError);
+        }
+
+        [Fact]
+        public void Should_store_exception_details_if_route_throws()
+        {
+            var errorRoute = new Route("GET", "/", null, x => { throw new NotImplementedException(); });
+            A.CallTo(() => resolver.Resolve(A<NancyContext>.Ignored, A<IRouteCache>.Ignored)).Returns(new ResolveResult(errorRoute, DynamicDictionary.Empty, null, null));
+            var request = new Request("GET", "/", "http");
+
+            var result = this.engine.HandleRequest(request);
+
+            result.GetExceptionDetails().ShouldContain("NotImplementedException");
+        }
+
+        [Fact]
+        public void Should_set_the_route_parameters_to_the_nancy_context_before_calling_the_module_before()
+        {
+            dynamic parameters = new DynamicDictionary();
+            parameters.Foo = "Bar";
+            Func<NancyContext, Response> moduleBefore = (ctx) =>  { Assert.Equal(this.context.Parameters, parameters); return null; };
+            A.CallTo(() => resolver.Resolve(A<NancyContext>.Ignored, A<IRouteCache>.Ignored)).Returns(new ResolveResult(route, parameters, moduleBefore, null));
+            var request = new Request("GET", "/", "http");
+            engine.HandleRequest(request);
+            Assert.Equal(this.context.Parameters, parameters);
+        }
+    }
+}